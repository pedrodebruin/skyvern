--- conflicted
+++ resolved
@@ -165,7 +165,6 @@
     description: "Parse PDFs, CSVs, and Excel files",
   },
   // {
-<<<<<<< HEAD
   //   nodeType: "pdfParser",
   //   icon: (
   //     <WorkflowBlockIcon
@@ -176,18 +175,6 @@
   //   title: "PDF Parser Block",
   //   description: "Extract data from PDF files",
   // },
-  {
-    nodeType: "upload",
-    icon: (
-      <WorkflowBlockIcon
-        workflowBlockType={WorkflowBlockTypes.UploadToS3}
-        className="size-6"
-      />
-    ),
-    title: "Upload to S3 Block",
-    description: "Upload files to AWS S3",
-  },
-=======
   //   nodeType: "upload",
   //   icon: (
   //     <WorkflowBlockIcon
@@ -198,7 +185,6 @@
   //   title: "Upload to S3 Block",
   //   description: "Upload files to AWS S3",
   // },
->>>>>>> 31aa7d69
   // {
   //   nodeType: "download",
   //   icon: (
